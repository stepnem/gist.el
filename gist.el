;;; gist.el --- Emacs integration for gist.github.com

;; Author: Christian Neukirchen <purl.org/net/chneukirchen>
;; Maintainer: Chris Wanstrath <chris@ozmm.org>
;; Contributors:
;; Will Farrington <wcfarrington@gmail.com>
;; Michael Ivey
;; Phil Hagelberg
;; Dan McKinley
;; Version: 0.5
;; Created: 21 Jul 2008
;; Keywords: gist git github paste pastie pastebin

;; This file is NOT part of GNU Emacs.

;; This is free software; you can redistribute it and/or modify it under
;; the terms of the GNU General Public License as published by the Free
;; Software Foundation; either version 2, or (at your option) any later
;; version.
;;
;; This is distributed in the hope that it will be useful, but WITHOUT
;; ANY WARRANTY; without even the implied warranty of MERCHANTABILITY or
;; FITNESS FOR A PARTICULAR PURPOSE.  See the GNU General Public License
;; for more details.
;;
;; You should have received a copy of the GNU General Public License
;; along with GNU Emacs; see the file COPYING.  If not, write to the
;; Free Software Foundation, Inc., 59 Temple Place - Suite 330, Boston,
;; MA 02111-1307, USA.

;;; Commentary:
;;  to function with https you may need to use curl
;;  by setting the option below
;; (setq gist-use-curl t)

;; Uses your local GitHub config if it can find it.
;; See http://github.com/blog/180-local-github-config

;;; Code:

(eval-when-compile (require 'cl))
(require 'xml)

(defvar github-user nil
  "If non-nil, will be used as your GitHub username without checking
git-config(1).")
(defvar github-token nil
  "If non-nil, will be used as your GitHub token without checking
git-config(1).")

(defvar gist-view-gist nil
  "If non-nil, automatically use `browse-url' to view gists after they're
posted.")

(defvar gist-use-curl nil
  "Set gist.el to use curl by default.")

(defvar gist-temp-bufname "*gist temp*")

(defun gist-temp-buffer ()
  (get-buffer-create gist-temp-bufname))

(defvar gist-supported-modes-alist '((action-script-mode . "as")
                                     (c-mode . "c")
                                     (c++-mode . "cpp")
                                     (clojure-mode . "clj")
                                     (common-lisp-mode . "lisp")
                                     (css-mode . "css")
                                     (diff-mode . "diff")
                                     (emacs-lisp-mode . "el")
                                     (erlang-mode . "erl")
                                     (haskell-mode . "hs")
                                     (html-mode . "html")
                                     (io-mode . "io")
                                     (java-mode . "java")
                                     (javascript-mode . "js")
                                     (jde-mode . "java")
                                     (js2-mode . "js")
                                     (lua-mode . "lua")
                                     (ocaml-mode . "ml")
                                     (objective-c-mode . "m")
                                     (perl-mode . "pl")
                                     (php-mode . "php")
                                     (python-mode . "py")
                                     (ruby-mode . "rb")
                                     (text-mode . "txt")
                                     (scala-mode . "scala")
                                     (sql-mode . "sql")
                                     (scheme-mode . "scm")
                                     (smalltalk-mode . "st")
                                     (sh-mode . "sh")
                                     (tcl-mode . "tcl")
                                     (tex-mode . "tex")
                                     (xml-mode . "xml")))



(defmacro github-with-auth-info (login token &rest body)
  "Binds the github authentication credentials to `login' and `token'.
The credentials are retrieved at most once within the body of this macro."
  (declare (indent 2))
  `(let ((*github-auth-info* (github-auth-info)))
     (destructuring-bind (,login . ,token) *github-auth-info*
       ,@body)))

(defun* gist-request (url callback &optional params)
  "Makes a request to `url' asynchronously, notifying `callback' when
complete. The github parameters are included in the request. Optionally
accepts additional POST `params' as a list of (key . value) conses."
  (github-with-auth-info login token
    (let ((url-request-data (gist-make-query-string
                             `(("login" . ,login)
                               ("token" . ,token) ,@params)))
          (url-max-redirecton -1)
          (url-request-method "POST"))
      (if gist-use-curl
          (gist-curl-retrieve url callback url-request-method url-request-data)
        (url-retrieve url callback)))))

(defun gist-curl-retrieve (url &optional callback url-request-method url-request-data)
  (progn (call-process "curl"
                       nil
                       (gist-temp-buffer)
                       nil
                       url
                       "--silent"
                       (if (string= url-request-method "POST")
                           "--data"
                         "--header")
                       (if url-request-data url-request-data ""))
         (set-buffer gist-temp-bufname)
         (if callback
             (funcall callback))))

;;;###autoload
(defun gist-region (begin end &optional private callback)
  "Post the current region as a new paste at gist.github.com
Copies the URL into the kill ring.

With a prefix argument, makes a private paste."
  (interactive "r\nP")
  (let* ((file (or (buffer-file-name) (buffer-name)))
         (name (file-name-nondirectory file))
         (ext (or (cdr (assoc major-mode gist-supported-modes-alist))
                  (file-name-extension file)
                  "txt")))
    (unless (string-match (concat "\\." ext) name)
      (setq name (concat name "." ext)))
    (gist-request
<<<<<<< HEAD
     (format "https://%s@gist.github.com/gists"
             (or (car (github-auth-info)) ""))
=======
     "https://gist.github.com/gists"
>>>>>>> a1fa5f67
     (or callback 'gist-created-callback)
     `(,@(if private '(("action_button" . "private")))
       ("file_ext[gistfile1]" . ,(concat "." ext))
       ("file_name[gistfile1]" . ,name)
       ("file_contents[gistfile1]" . ,(buffer-substring begin end))))))

(defun gist-created-callback (&optional status)
  (goto-char (point-min))
  (re-search-forward"<a href=\"\\([^\"]*\\)\">redirected" nil t nil)
  (let ((location (if status (cadr status) (match-string 1))))
    (message "Paste created: %s" location)
    (when gist-view-gist
      (browse-url location))
    (kill-new location)
    (kill-buffer (current-buffer))))

(defun gist-make-query-string (params)
  "Returns a query string constructed from PARAMS, which should be
a list with elements of the form (KEY . VALUE). KEY and VALUE
should both be strings."
  (mapconcat
   (lambda (param)
     (concat (url-hexify-string (car param)) "="
             (url-hexify-string (cdr param))))
   params "&"))

;;;###autoload
(defun gist-region-private (begin end)
  "Post the current region as a new private paste at gist.github.com
Copies the URL into the kill ring."
  (interactive "r")
  (gist-region begin end t))

(defun github-config (key)
  "Returns a GitHub specific value from the global Git config."
  (let ((strip (lambda (string)
                 (if (> (length string) 0)
                     (substring string 0 (- (length string) 1)))))
        (git (executable-find "git")))
  (funcall strip (shell-command-to-string
                  (concat git " config --global github." key)))))

(defun github-set-config (key value)
  "Sets a GitHub specific value to the global Git config."
  (let ((git (executable-find "git")))
    (shell-command-to-string
     (format git " config --global github.%s %s" key value))))

(defun github-auth-info ()
  "Returns the user's GitHub authorization information.
Searches for a GitHub username and token in the global git config,
and returns (USERNAME . TOKEN). If nothing is found, prompts
for the info then sets it to the git config."
  (interactive)

  ;; If we've been called within a scope that already has this
  ;; defined, don't take the time to get it again.
  (if (boundp '*github-auth-info*)
      *github-auth-info*

    (let* ((user (or github-user (github-config "user")))
           (token (or github-token (github-config "token"))))

      (when (not user)
        (setq user (read-string "GitHub username: "))
        (github-set-config "user" user))

      (when (not token)
        (setq token (read-string "GitHub API token: "))
        (github-set-config "token" token))

      (cons user token))))

;;;###autoload
(defun gist-buffer (&optional private)
  "Post the current buffer as a new paste at gist.github.com.
Copies the URL into the kill ring.

With a prefix argument, makes a private paste."
  (interactive "P")
  (gist-region (point-min) (point-max) private))

;;;###autoload
(defun gist-buffer-private ()
  "Post the current buffer as a new private paste at gist.github.com.
Copies the URL into the kill ring."
  (interactive)
  (gist-region-private (point-min) (point-max)))

;;;###autoload
(defun gist-region-or-buffer (&optional private)
  "Post either the current region, or if mark is not set, the current buffer as a new paste at gist.github.com
Copies the URL into the kill ring.

With a prefix argument, makes a private paste."
  (interactive "P")
  (condition-case nil
      (gist-region (point) (mark) private)
    (error (gist-buffer private))))

;;;###autoload
(defun gist-region-or-buffer-private ()
  "Post either the current region, or if mark is not set, the current buffer as a new private paste at gist.github.com
Copies the URL into the kill ring."
  (interactive)
  (condition-case nil
      (gist-region-private (point) (mark))
    (error (gist-buffer-private))))

<<<<<<< HEAD
(defvar gist-fetch-url "https://gist.github.com/raw/%d"
=======
(defvar gist-fetch-url "https://gist.github.com/%d.txt"
>>>>>>> a1fa5f67
  "Raw Gist content URL format")

;;;###autoload
(defun gist-list ()
  "Displays a list of all of the current user's gists in a new buffer."
  (interactive)
  (message "Retrieving list of your gists...")
  (github-with-auth-info login token
    (gist-request
<<<<<<< HEAD
     (format "https://%s@gist.github.com/api/v1/xml/gists/%s" login login)
=======
     (format "https://gist.github.com/api/v1/xml/gists/%s" login)
>>>>>>> a1fa5f67
     'gist-lists-retrieved-callback)))

(defun gist-lists-retrieved-callback ()
  "Called when the list of gists has been retrieved. Parses the result
and displays the list."
  (goto-char (point-min))
  (search-forward "<?xml")
  (let ((gists (gist-xml-cleanup
                     (xml-parse-region (match-beginning 0) (point-max)))))
    (kill-buffer (current-buffer))
    (with-current-buffer (get-buffer-create "*gists*")
      (let ((inhibit-read-only t))
        (goto-char (point-min))
        (save-excursion
          (kill-region (point-min) (point-max))
          (gist-insert-list-header)
          (mapc 'gist-insert-gist-link (xml-node-children (car gists)))

          ;; remove the extra newline at the end
          (delete-char -1))

        ;; skip header
        (forward-line))
      (set-window-buffer nil (current-buffer)))))

(defun gist-insert-list-header ()
  "Creates the header line in the gist list buffer."
  (save-excursion
    (insert "  ID          Created                        "
            "Visibility  Description \n"))
  (let ((ov (make-overlay (line-beginning-position) (line-end-position))))
    (overlay-put ov 'face 'header-line))
  (forward-line))

(defun gist-insert-gist-link (gist)
  "Inserts a button that will open the given gist when pressed."
  (let* ((data (gist-parse-gist gist))
         (repo (string-to-number (car data))))
    (mapc (lambda (x) (insert (format "  %s    " x))) data)
    (make-text-button (line-beginning-position) (line-end-position)
                      'repo repo
                      'action 'gist-fetch-button
                      'face 'default))
  (insert "\n"))

(defun gist-fetch-button (button)
  "Called when a gist button has been pressed. Fetches and displays the gist."
  (gist-fetch (button-get button 'repo)))

(defun gist-parse-gist (gist)
  "Returns a list of the gist's attributes for display, given the xml list
for the gist."
  (let ((repo (gist-child-text 'repo gist))
        (created-at (gist-child-text 'created-at gist))
        (description (gist-child-text 'description gist))
        (public (if (string= (gist-child-text 'public gist) "true")
                    "public"
                  "private")))
    (list repo created-at public description)))

(defun gist-child-text (sym node)
  "Retrieves the text content of a child of a <gist> element."
  (let* ((children (xml-node-children node)))
    (car (xml-node-children (assq sym children)))))

(defun gist-xml-cleanup (xml-list)
  "Removes empty strings or whitespace nodes from the `xml-list'.
Borrowed from rss.el."
  (mapcar 'gist-xml-cleanup-node xml-list))

(defun gist-xml-cleanup-node (node)
  "Recursively removes whitespace and empty strings from the given xml `node'.
Borrowed from rss.el."
  (apply 'list
         (xml-node-name node)
         (xml-node-attributes node)
         (let (new)
           (dolist (child (xml-node-children node))
             (if (stringp child)
                 (or (string-match "\\`[ \t\n]+\\'" child)
                     (push child new))
               (push (gist-xml-cleanup-node child) new)))
           (nreverse new))))

;;;###autoload
(defun gist-fetch (id)
  "Fetches a Gist and inserts it into a new buffer
If the Gist already exists in a buffer, switches to it"
  (interactive "nGist ID: ")

  (let* ((gist-buffer-name (format "*gist %d*" id))
         (gist-url (format gist-fetch-url id))
         (gist-buffer (get-buffer gist-buffer-name)))
    (if (bufferp gist-buffer)
      (switch-to-buffer-other-window gist-buffer)
      (progn
        (message "Fetching Gist %d..." id)
        (if gist-use-curl
            (progn
              (gist-curl-retrieve gist-url)
              (setq gist-buffer (gist-temp-buffer)))
          (setq gist-buffer (url-retrieve-synchronously gist-url)))
        (with-current-buffer gist-buffer
          (rename-buffer gist-buffer-name t)
          (goto-char (point-min))
          (search-forward-regexp "\n\n" nil t)
          (delete-region (point-min) (point))
          (set-buffer-modified-p nil))
        (switch-to-buffer-other-window gist-buffer)))))

(provide 'gist)
;;; gist.el ends here.<|MERGE_RESOLUTION|>--- conflicted
+++ resolved
@@ -147,12 +147,8 @@
     (unless (string-match (concat "\\." ext) name)
       (setq name (concat name "." ext)))
     (gist-request
-<<<<<<< HEAD
      (format "https://%s@gist.github.com/gists"
              (or (car (github-auth-info)) ""))
-=======
-     "https://gist.github.com/gists"
->>>>>>> a1fa5f67
      (or callback 'gist-created-callback)
      `(,@(if private '(("action_button" . "private")))
        ("file_ext[gistfile1]" . ,(concat "." ext))
@@ -262,11 +258,7 @@
       (gist-region-private (point) (mark))
     (error (gist-buffer-private))))
 
-<<<<<<< HEAD
 (defvar gist-fetch-url "https://gist.github.com/raw/%d"
-=======
-(defvar gist-fetch-url "https://gist.github.com/%d.txt"
->>>>>>> a1fa5f67
   "Raw Gist content URL format")
 
 ;;;###autoload
@@ -276,14 +268,10 @@
   (message "Retrieving list of your gists...")
   (github-with-auth-info login token
     (gist-request
-<<<<<<< HEAD
      (format "https://%s@gist.github.com/api/v1/xml/gists/%s" login login)
-=======
-     (format "https://gist.github.com/api/v1/xml/gists/%s" login)
->>>>>>> a1fa5f67
      'gist-lists-retrieved-callback)))
 
-(defun gist-lists-retrieved-callback ()
+(defun gist-lists-retrieved-callback (&optional status)
   "Called when the list of gists has been retrieved. Parses the result
 and displays the list."
   (goto-char (point-min))
