;; gist.el --- Emacs integration for gist.github.com

;; Author: Christian Neukirchen <purl.org/net/chneukirchen>
;; Maintainer: Chris Wanstrath <chris@ozmm.org>
;; Contributors:
;; Will Farrington <wcfarrington@gmail.com>
;; Michael Ivey
;; Phil Hagelberg
;; Version: 0.3
;; Created: 21 Jul 2008
;; Keywords: gist git github paste pastie pastebin

;; This file is NOT part of GNU Emacs.

;; This is free software; you can redistribute it and/or modify it under
;; the terms of the GNU General Public License as published by the Free
;; Software Foundation; either version 2, or (at your option) any later
;; version.
;;
;; This is distributed in the hope that it will be useful, but WITHOUT
;; ANY WARRANTY; without even the implied warranty of MERCHANTABILITY or
;; FITNESS FOR A PARTICULAR PURPOSE.  See the GNU General Public License
;; for more details.
;;
;; You should have received a copy of the GNU General Public License
;; along with GNU Emacs; see the file COPYING.  If not, write to the
;; Free Software Foundation, Inc., 59 Temple Place - Suite 330, Boston,
;; MA 02111-1307, USA.

;;; Commentary:

;; Uses your local GitHub config if it can find it.
;; See http://github.com/blog/180-local-github-config

;;; Code:

(eval-when-compile (require 'cl))

(defvar github-user nil
  "If non-nil, will be used as your GitHub username without checking
git-config(1).")
(defvar github-token nil
  "If non-nil, will be used as your GitHub token without checking
git-config(1).")

(defvar gist-view-gist nil
  "If non-nil, automatically use `browse-url' to view gists after they're
posted.")

(defvar gist-supported-modes-alist '((action-script-mode . "as")
                                     (c-mode . "c")
                                     (c++-mode . "cpp")
                                     (clojure-mode . "clj")
                                     (common-lisp-mode . "lisp")
                                     (css-mode . "css")
                                     (diff-mode . "diff")
                                     (emacs-lisp-mode . "el")
                                     (erlang-mode . "erl")
                                     (haskell-mode . "hs")
                                     (html-mode . "html")
                                     (io-mode . "io")
                                     (java-mode . "java")
                                     (javascript-mode . "js")
                                     (jde-mode . "java")
                                     (js2-mode . "js")
                                     (lua-mode . "lua")
                                     (ocaml-mode . "ml")
                                     (objective-c-mode . "m")
                                     (perl-mode . "pl")
                                     (php-mode . "php")
                                     (python-mode . "py")
                                     (ruby-mode . "rb")
                                     (text-mode . "txt")
                                     (scala-mode . "scala")
                                     (sql-mode . "sql")
                                     (scheme-mode . "scm")
                                     (smalltalk-mode . "st")
                                     (sh-mode . "sh")
                                     (tcl-mode . "tcl")
                                     (tex-mode . "tex")
                                     (xml-mode . "xml")))

;;;###autoload
(defun gist-region (begin end &optional private &optional callback)
  "Post the current region as a new paste at gist.github.com
Copies the URL into the kill ring.

With a prefix argument, makes a private paste."
  (interactive "r\nP")
  (destructuring-bind (login . token) (github-auth-info)
    (let* ((file (or (buffer-file-name) (buffer-name)))
           (name (file-name-nondirectory file))
           (ext (or (cdr (assoc major-mode gist-supported-modes-alist))
                    (file-name-extension file)
                    "txt"))
           (url-max-redirections 5)
           (url-request-method "POST")
<<<<<<< HEAD
           (url-request-data
            (gist-make-query-string
             `(,@(if private '(("action_button" . "private")))
               ("login" . ,login)
               ("token" . ,token)
               ("file_ext[gistfile1]" . ,(concat "." ext))
               ("file_name[gistfile1]" . ,name)
               ("file_contents[gistfile1]" . ,(buffer-substring begin end))))))
      (url-retrieve "http://gist.github.com/gists"
                    'gist-url-retrieved-callback))))
=======
           (url-request-data (gist-make-query-string
                               `(,@(if private '(("action_button" . "private")))
                                 ("login" . ,login)
                                 ("token" . ,token)
                                 ("file_ext[gistfile1]" . ,(concat "." ext))
                                 ("file_name[gistfile1]" . ,name)
                                 ("file_contents[gistfile1]" . ,(buffer-substring begin end))))))
      (url-retrieve "http://gist.github.com/gists"
                    (or callback 'gist-url-retrieved-callback)))))
>>>>>>> c9cc79bf

(defun gist-url-retrieved-callback (status)
  (let ((location (cadr status)))
    (message "Paste created: %s" location)
<<<<<<< HEAD
    (when gist-view-gist 
=======
    (when gist-view-gist
>>>>>>> c9cc79bf
      (browse-url location))
    (kill-new location)
    (kill-buffer (current-buffer))))

(defun gist-make-query-string (params)
  "Returns a query string constructed from PARAMS, which should be
a list with elements of the form (KEY . VALUE). KEY and VALUE
should both be strings."
  (mapconcat
   (lambda (param)
     (concat (url-hexify-string (car param)) "="
             (url-hexify-string (cdr param))))
   params "&"))

;;;###autoload
(defun gist-region-private (begin end)
  "Post the current region as a new private paste at gist.github.com
Copies the URL into the kill ring."
  (interactive "r")
  (gist-region begin end t))

(defun github-config (key)
  "Returns a GitHub specific value from the global Git config."
  (let ((strip (lambda (string)
                 (if (> (length string) 0)
                     (substring string 0 (- (length string) 1))))))
  (funcall strip (shell-command-to-string
                  (concat "git config --global github." key)))))

(defun github-set-config (key value)
  "Sets a GitHub specific value to the global Git config."
  (shell-command-to-string (format "git config --global github.%s %s" key value)))

(defun github-auth-info ()
  "Returns the user's GitHub authorization information.
Searches for a GitHub username and token in the global git config,
and returns (USERNAME . TOKEN). If nothing is found, prompts
for the info then sets it to the git config."
  (interactive)

  (let* ((user (or github-user (github-config "user")))
         (token (or github-token (github-config "token"))))

    (when (not user)
      (setq user (read-string "GitHub username: "))
      (github-set-config "user" user))

    (when (not token)
      (setq token (read-string "GitHub API token: "))
      (github-set-config "token" token))

    (cons user token)))

;;;###autoload
(defun gist-buffer (&optional private)
  "Post the current buffer as a new paste at gist.github.com.
Copies the URL into the kill ring.

With a prefix argument, makes a private paste."
  (interactive "P")
  (gist-region (point-min) (point-max) private))

;;;###autoload
(defun gist-buffer-private ()
  "Post the current buffer as a new private paste at gist.github.com.
Copies the URL into the kill ring."
  (interactive)
  (gist-region-private (point-min) (point-max)))

;;;###autoload
(defun gist-region-or-buffer (&optional private)
  "Post either the current region, or if mark is not set, the current buffer as a new paste at gist.github.com
Copies the URL into the kill ring.

With a prefix argument, makes a private paste."
  (interactive "P")
  (condition-case nil
      (gist-region (point) (mark) private)
      (mark-inactive (gist-buffer private))))

;;;###autoload
(defun gist-region-or-buffer-private ()
  "Post either the current region, or if mark is not set, the current buffer as a new private paste at gist.github.com
Copies the URL into the kill ring."
  (interactive)
  (condition-case nil
      (gist-region-private (point) (mark))
      (mark-inactive (gist-buffer-private))))

(defvar gist-fetch-url "http://gist.github.com/%d.txt"
  "Raw Gist content URL format")

;;;###autoload
(defun gist-fetch (id)
  "Fetches a Gist and inserts it into a new buffer
If the Gist already exists in a buffer, switches to it"
  (interactive "nGist ID: ")

  (let* ((gist-buffer-name (format "*gist %d*" id))
         (gist-buffer (get-buffer gist-buffer-name)))
    (if (bufferp gist-buffer)
      (switch-to-buffer-other-window gist-buffer)
      (progn
        (message "Fetching Gist %d..." id)
        (setq gist-buffer
              (url-retrieve-synchronously (format gist-fetch-url id)))
        (with-current-buffer gist-buffer
          (rename-buffer gist-buffer-name t)
          (goto-char (point-min))
          (search-forward-regexp "\n\n")
          (delete-region (point-min) (point))
          (set-buffer-modified-p nil))
        (switch-to-buffer-other-window gist-buffer)))))

(provide 'gist)
;;; gist.el ends here.<|MERGE_RESOLUTION|>--- conflicted
+++ resolved
@@ -95,18 +95,6 @@
                     "txt"))
            (url-max-redirections 5)
            (url-request-method "POST")
-<<<<<<< HEAD
-           (url-request-data
-            (gist-make-query-string
-             `(,@(if private '(("action_button" . "private")))
-               ("login" . ,login)
-               ("token" . ,token)
-               ("file_ext[gistfile1]" . ,(concat "." ext))
-               ("file_name[gistfile1]" . ,name)
-               ("file_contents[gistfile1]" . ,(buffer-substring begin end))))))
-      (url-retrieve "http://gist.github.com/gists"
-                    'gist-url-retrieved-callback))))
-=======
            (url-request-data (gist-make-query-string
                                `(,@(if private '(("action_button" . "private")))
                                  ("login" . ,login)
@@ -116,16 +104,12 @@
                                  ("file_contents[gistfile1]" . ,(buffer-substring begin end))))))
       (url-retrieve "http://gist.github.com/gists"
                     (or callback 'gist-url-retrieved-callback)))))
->>>>>>> c9cc79bf
+
 
 (defun gist-url-retrieved-callback (status)
   (let ((location (cadr status)))
     (message "Paste created: %s" location)
-<<<<<<< HEAD
-    (when gist-view-gist 
-=======
     (when gist-view-gist
->>>>>>> c9cc79bf
       (browse-url location))
     (kill-new location)
     (kill-buffer (current-buffer))))
