--- conflicted
+++ resolved
@@ -1,29 +1,16 @@
 ;;; gist.el --- Emacs integration for gist.github.com
 
 ;; Author: Yann Hodique <yann.hodique@gmail.com>
-<<<<<<< HEAD
 ;; Original Author: Christian Neukirchen <chneukirchen@gmail.com>
 ;; Contributors: Chris Wanstrath <chris@ozmm.org>
 ;;               Will Farrington <wcfarrington@gmail.com>
 ;;               Michael Ivey
 ;;               Phil Hagelberg
 ;;               Dan McKinley
-;; Version: 1.2.2
-;; Package-Requires: ((eieio "1.4") (gh "0.9.2") (tabulated-list "0"))
+;; Version: 1.3.0
+;; Package-Requires: ((emacs "24.1") (gh "0.9.2"))
 ;; Keywords: tools
 ;; Homepage: https://github.com/defunkt/gist.el
-=======
-;; Original author: Christian Neukirchen <purl.org/net/chneukirchen>
-;; Contributors:
-;; Chris Wanstrath <chris@ozmm.org>
-;; Will Farrington <wcfarrington@gmail.com>
-;; Michael Ivey
-;; Phil Hagelberg
-;; Dan McKinley
-;; Version: 1.2.2
-;; Keywords: gist git github paste pastie pastebin
-;; Package-Requires: ((emacs "24.1") (gh "0.8.1"))
->>>>>>> 35ebfdfc
 
 ;; This file is NOT part of GNU Emacs.
 
@@ -151,8 +138,13 @@
   :type '(alist :key-type   (symbol :tag "Mode")
                 :value-type (string :tag "Extension")))
 
-(defvar gist-list-db (make-hash-table :test 'equal))
-(defvar gist-list-db-by-user (make-hash-table :test 'equal))
+(defvar gist-list-db nil)
+(unless (hash-table-p gist-list-db)
+  (setq gist-list-db (make-hash-table :test 'equal)))
+
+(defvar gist-list-db-by-user nil)
+(unless (hash-table-p gist-list-db-by-user)
+  (setq gist-list-db-by-user (make-hash-table :test 'equal)))
 
 (defvar gist-id nil)
 (make-variable-buffer-local 'gist-id)
@@ -223,13 +215,8 @@
 
 (defun gist-created-callback (gist)
   (let ((location (oref gist :html-url)))
-<<<<<<< HEAD
-    (gist-list-reload t)
+    (gist-list-reload 'current-user t)
     (message gist-created-fmt location)
-=======
-    (gist-list-reload 'current-user t)
-    (message "Paste created: %s" location)
->>>>>>> 35ebfdfc
     (when gist-view-gist
       (browse-url location))
     (kill-new location)))
